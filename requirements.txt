--- conflicted
+++ resolved
@@ -1,9 +1,6 @@
 
 accelerate
-<<<<<<< HEAD
-=======
 datasets
->>>>>>> e5df3d5d
 deepspeed
 evaluate>=0.4.0
 nltk>=3.8.1

--- conflicted
+++ resolved
@@ -53,23 +53,12 @@
         self.value_head = nn.Linear(self.config.word_embed_proj_dim, 1)
         self.loss_fn = PairWiseLoss()
 
-<<<<<<< HEAD
-    def forward(
-        self,
-        chosen_input_ids: torch.LongTensor,
-        rejected_input_ids: torch.LongTensor,
-        chosen_attention_mask: Optional[torch.Tensor] = None,
-        rejected_attention_mask: Optional[torch.Tensor] = None,
-        return_dict: bool = True,
-    ) -> torch.Tensor:
-=======
     def forward(self,
                 chosen_input_ids: torch.LongTensor,
                 rejected_input_ids: torch.LongTensor,
                 chosen_attention_mask: Optional[torch.Tensor] = None,
                 rejected_attention_mask: Optional[torch.Tensor] = None,
-                return_dict=None) -> torch.Tensor:
->>>>>>> feed4348
+                return_dict: bool = True) -> torch.Tensor:
         """Forward pass of the model.
 
         Args:
